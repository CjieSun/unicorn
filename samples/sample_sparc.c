--- conflicted
+++ resolved
@@ -64,11 +64,7 @@
 
     // emulate machine code in infinite time (last param = 0), or when
     // finishing all the code.
-<<<<<<< HEAD
-    err = uc_emu_start(uc, ADDRESS, ADDRESS + sizeof(SPARC_CODE) -1, 0, 0);
-=======
-    err = uc_emu_start(handle, ADDRESS, ADDRESS + sizeof(SPARC_CODE) - 1, 0, 0);
->>>>>>> 0962c482
+    err = uc_emu_start(uc, ADDRESS, ADDRESS + sizeof(SPARC_CODE) - 1, 0, 0);
     if (err) {
         printf("Failed on uc_emu_start() with error returned: %u (%s)\n",
                 err, uc_strerror(err));
