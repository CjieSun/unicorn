--- conflicted
+++ resolved
@@ -28,11 +28,7 @@
 {
     ucengine *uc;
     uc_err err;
-<<<<<<< HEAD
-    uc_hook_h trace1, trace2;
-=======
     uchook trace1, trace2;
->>>>>>> 5f32e2c1
 
     int64_t x11 = 0x1234;     // X11 register
     int64_t x13 = 0x6789;     // X13 register
