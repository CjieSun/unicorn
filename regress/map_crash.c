--- conflicted
+++ resolved
@@ -23,13 +23,8 @@
         return 1;
     }
     memset (buf, 0, size);
-<<<<<<< HEAD
-    if (!uc_mem_map(uc, UC_BUG_WRITE_ADDR, size)) {
-        uc_mem_write(uc, UC_BUG_WRITE_ADDR, buf, size);
-=======
-    if (!uc_mem_map (uh, UC_BUG_WRITE_ADDR, size, UC_PROT_ALL)) {
-        uc_mem_write (uh, UC_BUG_WRITE_ADDR, buf, size);
->>>>>>> c23d387e
+    if (!uc_mem_map (uc, UC_BUG_WRITE_ADDR, size, UC_PROT_ALL)) {
+        uc_mem_write (uc, UC_BUG_WRITE_ADDR, buf, size);
     }
     uc_close(uc);
     return 0;
