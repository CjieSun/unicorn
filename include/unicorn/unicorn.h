--- conflicted
+++ resolved
@@ -374,16 +374,10 @@
   @value: value of data being written to memory, or irrelevant if type = READ.
   @user_data: user data passed to tracing APIs
 
-<<<<<<< HEAD
-  @return: return true to continue, or false to stop program (due to invalid memory).
-           NOTE: returning true to continue execution will only work if the accessed
-           memory is made accessible with the correct permissions during the hook.
-=======
   @return: return true to continue, or false to stop program (due to invalid
-  memory). NOTE: returning true to continue execution will only work if if the
+  memory). NOTE: returning true to continue execution will only work if the
   accessed memory is made accessible with the correct permissions during the
   hook.
->>>>>>> c11b9aa5
 
            In the event of a UC_MEM_READ_UNMAPPED or UC_MEM_WRITE_UNMAPPED
   callback, the memory should be uc_mem_map()-ed with the correct permissions,
@@ -601,9 +595,6 @@
 uc_err uc_query(uc_engine *uc, uc_query_type type, size_t *result);
 
 /*
-<<<<<<< HEAD
- Report the last error number when some API function fails.
-=======
  Control internal states of engine.
 
  Also see uc_ctl_* macro helpers for easy use.
@@ -618,8 +609,7 @@
 uc_err uc_ctl(uc_engine *uc, uc_control_type option, ...);
 
 /*
- Report the last error number when some API function fail.
->>>>>>> c11b9aa5
+ Report the last error number when some API function fails.
  Like glibc's errno, uc_errno might not retain its old value once accessed.
 
  @uc: handle returned by uc_open()
@@ -767,29 +757,17 @@
  The callback will be run when the hook event is hit.
 
  @uc: handle returned by uc_open()
-<<<<<<< HEAD
- @hh: hook handle returned from this registration. To be used in uc_hook_del() API
+ @hh: hook handle returned from this registration. To be used in uc_hook_del()
+ API
  @type: hook type, refer to uc_hook_type enum
  @callback: callback to be run when instruction is hit
  @user_data: user-defined data. This will be passed to callback function in its
       last argument @user_data
  @begin: start address of the area where the callback is in effect (inclusive)
  @end: end address of the area where the callback is in effect (inclusive)
-   NOTE 1: the callback is called only if related address is in range [@begin, @end]
-   NOTE 2: if @begin > @end, callback is called whenever this hook type is triggered
-=======
- @hh: hook handle returned from this registration. To be used in uc_hook_del()
- API
- @type: hook type
- @callback: callback to be run when instruction is hit
- @user_data: user-defined data. This will be passed to callback function in its
-      last argument @user_data
- @begin: start address of the area where the callback is effect (inclusive)
- @end: end address of the area where the callback is effect (inclusive)
    NOTE 1: the callback is called only if related address is in range [@begin,
  @end] NOTE 2: if @begin > @end, callback is called whenever this hook type is
  triggered
->>>>>>> c11b9aa5
  @...: variable arguments (depending on @type)
    NOTE: if @type = UC_HOOK_INSN, this is the instruction ID.
          currently, only x86 in, out, syscall, sysenter, cpuid are supported.
@@ -833,12 +811,8 @@
     This address must be aligned to 4KB, or this will return with UC_ERR_ARG
  error.
  @size: size of the new memory region to be mapped in.
-<<<<<<< HEAD
-    This size must be a multiple of 4KB, or this will return with UC_ERR_ARG error.
-=======
-    This size must be multiple of 4KB, or this will return with UC_ERR_ARG
+    This size must be a multiple of 4KB, or this will return with UC_ERR_ARG
  error.
->>>>>>> c11b9aa5
  @perms: Permissions for the newly mapped region.
     This must be some combination of UC_PROT_READ | UC_PROT_WRITE |
  UC_PROT_EXEC, or this will return with UC_ERR_ARG error.
@@ -858,16 +832,7 @@
     This address must be aligned to 4KB, or this will return with UC_ERR_ARG
  error.
  @size: size of the new memory region to be mapped in.
-<<<<<<< HEAD
-    This size must be a multiple of 4KB, or this will return with UC_ERR_ARG error.
- @perms: Permissions for the newly mapped region.
-    This must be some combination of UC_PROT_READ | UC_PROT_WRITE | UC_PROT_EXEC,
-    or this will return with UC_ERR_ARG error.
- @ptr: pointer to host memory backing the newly mapped memory. This host memory is
-    expected to be of equal or larger size than provided, and be mapped with at
-    least PROT_READ | PROT_WRITE. If it is not, the resulting behavior is undefined.
-=======
-    This size must be multiple of 4KB, or this will return with UC_ERR_ARG
+    This size must be a multiple of 4KB, or this will return with UC_ERR_ARG
  error.
  @perms: Permissions for the newly mapped region.
     This must be some combination of UC_PROT_READ | UC_PROT_WRITE |
@@ -876,7 +841,6 @@
  is expected to be an equal or larger size than provided, and be mapped with at
     least PROT_READ | PROT_WRITE. If it is not, the resulting behavior is
  undefined.
->>>>>>> c11b9aa5
 
  @return UC_ERR_OK on success, or other value on failure (refer to uc_err enum
    for detailed error).
@@ -918,12 +882,8 @@
     This address must be aligned to 4KB, or this will return with UC_ERR_ARG
  error.
  @size: size of the memory region to be modified.
-<<<<<<< HEAD
-    This size must be a multiple of 4KB, or this will return with UC_ERR_ARG error.
-=======
-    This size must be multiple of 4KB, or this will return with UC_ERR_ARG
+    This size must be a multiple of 4KB, or this will return with UC_ERR_ARG
  error.
->>>>>>> c11b9aa5
 
  @return UC_ERR_OK on success, or other value on failure (refer to uc_err enum
    for detailed error).
@@ -940,12 +900,8 @@
     This address must be aligned to 4KB, or this will return with UC_ERR_ARG
  error.
  @size: size of the memory region to be modified.
-<<<<<<< HEAD
-    This size must be a multiple of 4KB, or this will return with UC_ERR_ARG error.
-=======
-    This size must be multiple of 4KB, or this will return with UC_ERR_ARG
+    This size must be a multiple of 4KB, or this will return with UC_ERR_ARG
  error.
->>>>>>> c11b9aa5
  @perms: New permissions for the mapped region.
     This must be some combination of UC_PROT_READ | UC_PROT_WRITE |
  UC_PROT_EXEC, or this will return with UC_ERR_ARG error.
@@ -993,15 +949,9 @@
 
 /*
  Free the memory allocated by uc_mem_regions.
-<<<<<<< HEAD
- WARNING: After Unicorn 1.0.1rc5, the memory allocated by uc_context_alloc should
- be freed by uc_context_free(). Calling uc_free() may still work, but the result
- is **undefined**.
-=======
  WARNING: After Unicorn 1.0.1rc5, the memory allocated by uc_context_alloc
- should be free-ed by uc_context_free(). Calling uc_free() may still work, but
+ should be freed by uc_context_free(). Calling uc_free() may still work, but
  the result is **undefined**.
->>>>>>> c11b9aa5
 
  @mem: memory allocated by uc_mem_regions (returned in *regions).
 
