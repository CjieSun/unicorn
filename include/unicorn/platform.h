--- conflicted
+++ resolved
@@ -67,13 +67,13 @@
 typedef signed long long int64_t;
 typedef unsigned long long uint64_t;
 
-typedef signed char        int_fast8_t;
-typedef int                int_fast16_t;
-typedef int                int_fast32_t;
-typedef long long          int_fast64_t;
-typedef unsigned char      uint_fast8_t;
-typedef unsigned int       uint_fast16_t;
-typedef unsigned int       uint_fast32_t;
+typedef signed char int_fast8_t;
+typedef int int_fast16_t;
+typedef int int_fast32_t;
+typedef long long int_fast64_t;
+typedef unsigned char uint_fast8_t;
+typedef unsigned int uint_fast16_t;
+typedef unsigned int uint_fast32_t;
 typedef unsigned long long uint_fast64_t;
 
 #if !defined(_W64)
@@ -102,44 +102,6 @@
 #endif /* _WIN64 */
 #endif /* _UINTPTR_T_DEFINED */
 
-<<<<<<< HEAD
-#define INT8_MIN         (-127i8 - 1)
-#define INT16_MIN        (-32767i16 - 1)
-#define INT32_MIN        (-2147483647i32 - 1)
-#define INT64_MIN        (-9223372036854775807i64 - 1)
-#define INT8_MAX         127i8
-#define INT16_MAX        32767i16
-#define INT32_MAX        2147483647i32
-#define INT64_MAX        9223372036854775807i64
-#define UINT8_MAX        0xffui8
-#define UINT16_MAX       0xffffui16
-#define UINT32_MAX       0xffffffffui32
-#define UINT64_MAX       0xffffffffffffffffui64
-
-#define INT_FAST8_MIN    INT8_MIN
-#define INT_FAST16_MIN   INT32_MIN
-#define INT_FAST32_MIN   INT32_MIN
-#define INT_FAST64_MIN   INT64_MIN
-#define INT_FAST8_MAX    INT8_MAX
-#define INT_FAST16_MAX   INT32_MAX
-#define INT_FAST32_MAX   INT32_MAX
-#define INT_FAST64_MAX   INT64_MAX
-#define UINT_FAST8_MAX   UINT8_MAX
-#define UINT_FAST16_MAX  UINT32_MAX
-#define UINT_FAST32_MAX  UINT32_MAX
-#define UINT_FAST64_MAX  UINT64_MAX
-
-#ifdef _WIN64
-#define INTPTR_MIN      INT64_MIN
-#define INTPTR_MAX      INT64_MAX
-#define UINTPTR_MAX     UINT64_MAX
-#else /* _WIN64 */
-#define INTPTR_MIN      INT32_MIN
-#define INTPTR_MAX      INT32_MAX
-#define UINTPTR_MAX     UINT32_MAX
-#endif /* _WIN64 */
-
-=======
 #define INT8_MIN (-127i8 - 1)
 #define INT16_MIN (-32767i16 - 1)
 #define INT32_MIN (-2147483647i32 - 1)
@@ -152,7 +114,30 @@
 #define UINT16_MAX 0xffffui16
 #define UINT32_MAX 0xffffffffui32
 #define UINT64_MAX 0xffffffffffffffffui64
->>>>>>> c11b9aa5
+
+#define INT_FAST8_MIN INT8_MIN
+#define INT_FAST16_MIN INT32_MIN
+#define INT_FAST32_MIN INT32_MIN
+#define INT_FAST64_MIN INT64_MIN
+#define INT_FAST8_MAX INT8_MAX
+#define INT_FAST16_MAX INT32_MAX
+#define INT_FAST32_MAX INT32_MAX
+#define INT_FAST64_MAX INT64_MAX
+#define UINT_FAST8_MAX UINT8_MAX
+#define UINT_FAST16_MAX UINT32_MAX
+#define UINT_FAST32_MAX UINT32_MAX
+#define UINT_FAST64_MAX UINT64_MAX
+
+#ifdef _WIN64
+#define INTPTR_MIN INT64_MIN
+#define INTPTR_MAX INT64_MAX
+#define UINTPTR_MAX UINT64_MAX
+#else /* _WIN64 */
+#define INTPTR_MIN INT32_MIN
+#define INTPTR_MAX INT32_MAX
+#define UINTPTR_MAX UINT32_MAX
+#endif /* _WIN64 */
+
 #else // this system has stdint.h
 
 #if defined(_MSC_VER) && (_MSC_VER == MSC_VER_VS2010)
