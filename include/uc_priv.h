--- conflicted
+++ resolved
@@ -17,7 +17,6 @@
 
 // These are masks of supported modes for each cpu/arch.
 // They should be updated when changes are made to the uc_mode enum typedef.
-<<<<<<< HEAD
 #define UC_MODE_ARM_MASK                                                       \
     (UC_MODE_ARM | UC_MODE_THUMB | UC_MODE_LITTLE_ENDIAN | UC_MODE_MCLASS |    \
      UC_MODE_ARM926 | UC_MODE_ARM946 | UC_MODE_ARM1176 | UC_MODE_BIG_ENDIAN)
@@ -32,21 +31,9 @@
 #define UC_MODE_M68K_MASK (UC_MODE_BIG_ENDIAN)
 #define UC_MODE_RISCV_MASK                                                     \
     (UC_MODE_RISCV32 | UC_MODE_RISCV64 | UC_MODE_LITTLE_ENDIAN)
+#define UC_MODE_S390X_MASK (UC_MODE_BIG_ENDIAN)
 
 #define ARR_SIZE(a) (sizeof(a) / sizeof(a[0]))
-=======
-#define UC_MODE_ARM_MASK    (UC_MODE_ARM|UC_MODE_THUMB|UC_MODE_LITTLE_ENDIAN|UC_MODE_MCLASS \
-				|UC_MODE_ARM926|UC_MODE_ARM946|UC_MODE_ARM1176|UC_MODE_BIG_ENDIAN)
-#define UC_MODE_MIPS_MASK   (UC_MODE_MIPS32|UC_MODE_MIPS64|UC_MODE_LITTLE_ENDIAN|UC_MODE_BIG_ENDIAN)
-#define UC_MODE_X86_MASK    (UC_MODE_16|UC_MODE_32|UC_MODE_64|UC_MODE_LITTLE_ENDIAN)
-#define UC_MODE_PPC_MASK    (UC_MODE_PPC32|UC_MODE_PPC64|UC_MODE_BIG_ENDIAN)
-#define UC_MODE_SPARC_MASK  (UC_MODE_SPARC32|UC_MODE_SPARC64|UC_MODE_BIG_ENDIAN)
-#define UC_MODE_M68K_MASK   (UC_MODE_BIG_ENDIAN)
-#define UC_MODE_RISCV_MASK  (UC_MODE_RISCV32|UC_MODE_RISCV64|UC_MODE_LITTLE_ENDIAN)
-#define UC_MODE_S390X_MASK  (UC_MODE_BIG_ENDIAN)
-
-#define ARR_SIZE(a) (sizeof(a)/sizeof(a[0]))
->>>>>>> 64da57ff
 
 #define READ_QWORD(x) ((uint64_t)x)
 #define READ_DWORD(x) (x & 0xffffffff)
