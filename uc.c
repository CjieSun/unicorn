/* Unicorn Emulator Engine */
/* By Nguyen Anh Quynh <aquynh@gmail.com>, 2015 */

#if defined (WIN32) || defined (WIN64) || defined (_WIN32) || defined (_WIN64)
#pragma warning(disable:4996)
#endif
#if defined(UNICORN_HAS_OSXKERNEL)
#include <libkern/libkern.h>
#else
#include <stddef.h>
#include <stdio.h>
#include <stdlib.h>
#endif

#include <time.h>   // nanosleep

#include <string.h>
#ifndef _WIN32
#include <sys/mman.h>
#endif

#include "uc_priv.h"
#include "hook.h"

// target specific headers
#include "qemu/target-m68k/unicorn.h"
#include "qemu/target-i386/unicorn.h"
#include "qemu/target-arm/unicorn.h"
#include "qemu/target-mips/unicorn.h"
#include "qemu/target-sparc/unicorn.h"

#include "qemu/include/hw/boards.h"

UNICORN_EXPORT
unsigned int uc_version(unsigned int *major, unsigned int *minor)
{
    if (major != NULL && minor != NULL) {
        *major = UC_API_MAJOR;
        *minor = UC_API_MINOR;
    }

    return (UC_API_MAJOR << 8) + UC_API_MINOR;
}


UNICORN_EXPORT
uc_err uc_errno(struct uc_struct *uc)
{
    return uc->errnum;
}


UNICORN_EXPORT
const char *uc_strerror(uc_err code)
{
    switch(code) {
        default:
            return "Unknown error code";
        case UC_ERR_OK:
            return "OK (UC_ERR_OK)";
        case UC_ERR_OOM:
            return "Out of memory (UC_ERR_OOM)";
        case UC_ERR_ARCH:
            return "Invalid/unsupported architecture(UC_ERR_ARCH)";
        case UC_ERR_HANDLE:
            return "Invalid handle (UC_ERR_HANDLE)";
        case UC_ERR_MODE:
            return "Invalid mode (UC_ERR_MODE)";
        case UC_ERR_VERSION:
            return "Different API version between core & binding (UC_ERR_VERSION)";
        case UC_ERR_MEM_READ:
            return "Invalid memory read (UC_ERR_MEM_READ)";
        case UC_ERR_MEM_WRITE:
            return "Invalid memory write (UC_ERR_MEM_WRITE)";
        case UC_ERR_CODE_INVALID:
            return "Invalid code address (UC_ERR_CODE_INVALID)";
        case UC_ERR_INSN_INVALID:
            return "Invalid instruction (UC_ERR_INSN_INVALID)";
        case UC_ERR_HOOK:
            return "Invalid hook type (UC_ERR_HOOK)";
        case UC_ERR_MAP:
            return "Invalid memory mapping (UC_ERR_MAP)";
        case UC_ERR_MEM_WRITE_NW:
            return "Write to non-writable (UC_ERR_MEM_WRITE_NW)";
        case UC_ERR_MEM_READ_NR:
            return "Read from non-readable (UC_ERR_MEM_READ_NR)";
    }
}


UNICORN_EXPORT
bool uc_arch_supported(uc_arch arch)
{
    switch (arch) {
#ifdef UNICORN_HAS_ARM
        case UC_ARCH_ARM:   return true;
#endif
#ifdef UNICORN_HAS_ARM64
        case UC_ARCH_ARM64: return true;
#endif
#ifdef UNICORN_HAS_M68K
        case UC_ARCH_M68K:  return true;
#endif
#ifdef UNICORN_HAS_MIPS
        case UC_ARCH_MIPS:  return true;
#endif
#ifdef UNICORN_HAS_PPC
        case UC_ARCH_PPC:   return true;
#endif
#ifdef UNICORN_HAS_SPARC
        case UC_ARCH_SPARC: return true;
#endif
#ifdef UNICORN_HAS_X86
        case UC_ARCH_X86:   return true;
#endif

        /* Invalid or disabled arch */
        default:            return false;
    }
}


UNICORN_EXPORT
uc_err uc_open(uc_arch arch, uc_mode mode, struct uc_struct **result)
{
    struct uc_struct *uc;

    if (arch < UC_ARCH_MAX) {
        uc = calloc(1, sizeof(*uc));
        if (!uc) {
            // memory insufficient
            return UC_ERR_OOM;
        }

        uc->errnum = UC_ERR_OK;
        uc->arch = arch;
        uc->mode = mode;

        // uc->cpus = QTAILQ_HEAD_INITIALIZER(uc->cpus);
        uc->cpus.tqh_first = NULL;
        uc->cpus.tqh_last = &(uc->cpus.tqh_first);
        // uc->ram_list = { .blocks = QTAILQ_HEAD_INITIALIZER(ram_list.blocks) };
        uc->ram_list.blocks.tqh_first = NULL;
        uc->ram_list.blocks.tqh_last = &(uc->ram_list.blocks.tqh_first);

        uc->x86_global_cpu_lock = SPIN_LOCK_UNLOCKED;

        uc->memory_listeners.tqh_first = NULL;
        uc->memory_listeners.tqh_last = &uc->memory_listeners.tqh_first;

        uc->address_spaces.tqh_first = NULL;
        uc->address_spaces.tqh_last = &uc->address_spaces.tqh_first;

        switch(arch) {
            default:
                break;
#ifdef UNICORN_HAS_M68K
            case UC_ARCH_M68K:
                uc->init_arch = m68k_uc_init;
                break;
#endif
#ifdef UNICORN_HAS_X86
            case UC_ARCH_X86:
                uc->init_arch = x86_uc_init;
                break;
#endif
#ifdef UNICORN_HAS_ARM
            case UC_ARCH_ARM:
                uc->init_arch = arm_uc_init;

                // verify mode
                if (mode != UC_MODE_ARM && mode != UC_MODE_THUMB) {
                    free(uc);
                    return UC_ERR_MODE;
                }

                if (mode == UC_MODE_THUMB)
                    uc->thumb = 1;
                break;
#endif
#ifdef UNICORN_HAS_ARM64
            case UC_ARCH_ARM64:
                uc->init_arch = arm64_uc_init;
                break;
#endif

#if defined(UNICORN_HAS_MIPS) || defined(UNICORN_HAS_MIPSEL) || defined(UNICORN_HAS_MIPS64) || defined(UNICORN_HAS_MIPS64EL)
            case UC_ARCH_MIPS:
                if (mode & UC_MODE_BIG_ENDIAN) {
#ifdef UNICORN_HAS_MIPS
                    if (mode & UC_MODE_MIPS32)
                        uc->init_arch = mips_uc_init;
#endif
#ifdef UNICORN_HAS_MIPS64
                    if (mode & UC_MODE_MIPS64)
                        uc->init_arch = mips64_uc_init;
#endif
                } else {    // little endian
#ifdef UNICORN_HAS_MIPSEL
                    if (mode & UC_MODE_MIPS32)
                        uc->init_arch = mipsel_uc_init;
#endif
#ifdef UNICORN_HAS_MIPS64EL
                    if (mode & UC_MODE_MIPS64)
                        uc->init_arch = mips64el_uc_init;
#endif
                }
                break;
#endif

#ifdef UNICORN_HAS_SPARC
            case UC_ARCH_SPARC:
                if (mode & UC_MODE_64)
                    uc->init_arch = sparc64_uc_init;
                else
                    uc->init_arch = sparc_uc_init;
                break;
#endif
        }

        if (uc->init_arch == NULL) {
            return UC_ERR_ARCH;
        }

        machine_initialize(uc);

        *result = uc;

        if (uc->reg_reset)
            uc->reg_reset(uc);

        uc->hook_size = HOOK_SIZE;
        uc->hook_callbacks = calloc(1, sizeof(uc->hook_callbacks[0]) * HOOK_SIZE);

        return UC_ERR_OK;
    } else {
        return UC_ERR_ARCH;
    }
}


UNICORN_EXPORT
uc_err uc_close(struct uc_struct *uc)
{
    if (uc->release)
        uc->release(uc->tcg_ctx);

#ifndef _WIN32
    free(uc->l1_map);
#endif

    if (uc->bounce.buffer) {
        free(uc->bounce.buffer);
    }

    g_free(uc->tcg_ctx);

    free((void*) uc->system_memory->name);
    g_free(uc->system_memory);
    g_hash_table_destroy(uc->type_table);

    int i;
    for (i = 0; i < DIRTY_MEMORY_NUM; i++) {
        free(uc->ram_list.dirty_memory[i]);
    }

    // TODO: remove uc->root    (created with object_new())
    uc->root->free(uc->root);

    free(uc->hook_callbacks);
    
    free(uc->mapped_blocks);

    // finally, free uc itself.
    memset(uc, 0, sizeof(*uc));
    free(uc);

    return UC_ERR_OK;
}


UNICORN_EXPORT
uc_err uc_reg_read(struct uc_struct *uc, int regid, void *value)
{
    if (uc->reg_read)
        uc->reg_read(uc, regid, value);
    else
        return -1;  // FIXME: need a proper uc_err

    return UC_ERR_OK;
}


UNICORN_EXPORT
uc_err uc_reg_write(struct uc_struct *uc, int regid, const void *value)
{
    if (uc->reg_write)
        uc->reg_write(uc, regid, value);
    else
        return -1;  // FIXME: need a proper uc_err

    return UC_ERR_OK;
}


// check if a memory area is mapped
// this is complicated because an area can overlap adjacent blocks
static bool check_mem_area(struct uc_struct *uc, uint64_t address, size_t size)
{
    size_t count = 0, len;

    while(count < size) {
        MemoryRegion *mr = memory_mapping(uc, address);
        if (mr) {
            len = MIN(size - count, mr->end - address);
            count += len;
            address += len;
        } else  // this address is not mapped in yet
            break;
    }

    return (count == size);
}


UNICORN_EXPORT
uc_err uc_mem_read(struct uc_struct *uc, uint64_t address, uint8_t *bytes, size_t size)
{
    if (!check_mem_area(uc, address, size))
        return UC_ERR_MEM_READ;

    size_t count = 0, len;

    // memory area can overlap adjacent memory blocks
    while(count < size) {
        MemoryRegion *mr = memory_mapping(uc, address);
        if (mr) {
            len = MIN(size - count, mr->end - address);
            if (uc->read_mem(&uc->as, address, bytes, len) == false)
                break;
            count += len;
            address += len;
            bytes += len;
        } else  // this address is not mapped in yet
            break;
    }

    if (count == size)
        return UC_ERR_OK;
    else
        return UC_ERR_MEM_READ;
}

UNICORN_EXPORT
uc_err uc_mem_write(struct uc_struct *uc, uint64_t address, const uint8_t *bytes, size_t size)
{
    if (!check_mem_area(uc, address, size))
        return UC_ERR_MEM_WRITE;

    size_t count = 0, len;

    // memory area can overlap adjacent memory blocks
    while(count < size) {
        MemoryRegion *mr = memory_mapping(uc, address);
        if (mr) {
            uint32_t operms = mr->perms;
            if (!(operms & UC_PROT_WRITE)) // write protected
                // but this is not the program accessing memory, so temporarily mark writable
                uc->readonly_mem(mr, false);

            len = MIN(size - count, mr->end - address);
            if (uc->write_mem(&uc->as, address, bytes, len) == false)
                break;

            if (!(operms & UC_PROT_WRITE)) // write protected
                // now write protect it again
                uc->readonly_mem(mr, true);

            count += len;
            address += len;
            bytes += len;
        } else  // this address is not mapped in yet
            break;
    }

    if (count == size)
        return UC_ERR_OK;
    else
        return UC_ERR_MEM_WRITE;
}

#define TIMEOUT_STEP 2    // microseconds
static void *_timeout_fn(void *arg)
{
    struct uc_struct *uc = (struct uc_struct *)arg;
    int64_t current_time = get_clock();

    do {
        usleep(TIMEOUT_STEP);
        // perhaps emulation is even done before timeout?
        if (uc->emulation_done)
            break;
    } while(get_clock() - current_time < uc->timeout);

    // timeout before emulation is done?
    if (!uc->emulation_done) {
        // force emulation to stop
        uc_emu_stop(uc);
    }

    return NULL;
}

static void enable_emu_timer(struct uc_struct *uc, uint64_t timeout)
{
    uc->timeout = timeout;
    qemu_thread_create(uc, &uc->timer, "timeout", _timeout_fn,
            uc, QEMU_THREAD_JOINABLE);
}

UNICORN_EXPORT
uc_err uc_emu_start(struct uc_struct* uc, uint64_t begin, uint64_t until, uint64_t timeout, size_t count)
{
    // reset the counter
    uc->emu_counter = 0;
    uc->stop_request = false;
    uc->invalid_error = UC_ERR_OK;
    uc->block_full = false;
    uc->emulation_done = false;

    switch(uc->arch) {
        default:
            break;

        case UC_ARCH_M68K:
            uc_reg_write(uc, UC_M68K_REG_PC, &begin);
            break;

        case UC_ARCH_X86:
            switch(uc->mode) {
                default:
                    break;
                case UC_MODE_16:
                    uc_reg_write(uc, UC_X86_REG_IP, &begin);
                    break;
                case UC_MODE_32:
                    uc_reg_write(uc, UC_X86_REG_EIP, &begin);
                    break;
                case UC_MODE_64:
                    uc_reg_write(uc, UC_X86_REG_RIP, &begin);
                    break;
            }
            break;

        case UC_ARCH_ARM:
            switch(uc->mode) {
                default:
                    break;
                case UC_MODE_THUMB:
                case UC_MODE_ARM:
                    uc_reg_write(uc, UC_ARM_REG_R15, &begin);
                    break;
            }
            break;

        case UC_ARCH_ARM64:
            uc_reg_write(uc, UC_ARM64_REG_PC, &begin);
            break;

        case UC_ARCH_MIPS:
            // TODO: MIPS32/MIPS64/BIGENDIAN etc
            uc_reg_write(uc, UC_MIPS_REG_PC, &begin);
            break;

        case UC_ARCH_SPARC:
            // TODO: Sparc/Sparc64
            uc_reg_write(uc, UC_SPARC_REG_PC, &begin);
            break;
    }

    uc->emu_count = count;
    if (count > 0) {
        uc->hook_insn = true;
    }

    uc->addr_end = until;

    uc->vm_start(uc);
    if (timeout)
        enable_emu_timer(uc, timeout * 1000);   // microseconds -> nanoseconds
    uc->pause_all_vcpus(uc);
    // emulation is done
    uc->emulation_done = true;

    if (timeout) {
        // wait for the timer to finish
        qemu_thread_join(&uc->timer);
    }

    return uc->invalid_error;
}


UNICORN_EXPORT
uc_err uc_emu_stop(struct uc_struct *uc)
{
    if (uc->emulation_done)
        return UC_ERR_OK;

    uc->stop_request = true;
    // exit the current TB
    cpu_exit(uc->current_cpu);

    return UC_ERR_OK;
}


static int _hook_code(struct uc_struct *uc, int type, uint64_t begin, uint64_t end,
        void *callback, void *user_data, uc_hook_h *hh)
{
    int i;

    i = hook_add(uc, type, begin, end, callback, user_data);
    if (i == 0)
        return UC_ERR_OOM;  // FIXME

    *hh = i;

    return UC_ERR_OK;
}


<<<<<<< HEAD
static uc_err _hook_mem_access(struct uc_struct *uc, uc_mem_type type,
=======
static uc_err _hook_mem_access(uch handle, uc_hook_t type,
>>>>>>> 03683a79
        uint64_t begin, uint64_t end,
        void *callback, void *user_data, uc_hook_h *hh)
{
    int i;

    i = hook_add(uc, type, begin, end, callback, user_data);
    if (i == 0)
        return UC_ERR_OOM;  // FIXME

    *hh = i;

    return UC_ERR_OK;
}

UNICORN_EXPORT
uc_err uc_mem_map(struct uc_struct *uc, uint64_t address, size_t size, uint32_t perms)
{
    MemoryRegion **regions;

    if (size == 0)
        // invalid memory mapping
        return UC_ERR_MAP;

    // address must be aligned to 4KB
    if ((address & (4*1024 - 1)) != 0)
        return UC_ERR_MAP;

    // size must be multiple of 4KB
    if ((size & (4*1024 - 1)) != 0)
        return UC_ERR_MAP;

    // check for only valid permissions
    if ((perms & ~(UC_PROT_READ | UC_PROT_WRITE)) != 0)
        return UC_ERR_MAP;

    if ((uc->mapped_block_count & (MEM_BLOCK_INCR - 1)) == 0) {  //time to grow
        regions = (MemoryRegion**)realloc(uc->mapped_blocks, sizeof(MemoryRegion*) * (uc->mapped_block_count + MEM_BLOCK_INCR));
        if (regions == NULL) {
            return UC_ERR_OOM;
        }
        uc->mapped_blocks = regions;
    }
    uc->mapped_blocks[uc->mapped_block_count] = uc->memory_map(uc, address, size, perms);
    uc->mapped_block_count++;

    return UC_ERR_OK;
}

MemoryRegion *memory_mapping(struct uc_struct* uc, uint64_t address)
{
    unsigned int i;

    for(i = 0; i < uc->mapped_block_count; i++) {
        if (address >= uc->mapped_blocks[i]->addr && address < uc->mapped_blocks[i]->end)
            return uc->mapped_blocks[i];
    }

    // not found
    return NULL;
}

static uc_err _hook_mem_invalid(struct uc_struct* uc, uc_cb_eventmem_t callback,
        void *user_data, uc_hook_h *evh)
{
    size_t i;

    // FIXME: only one event handler at the same time

    i = hook_find_new(uc);
    if (i) {
        uc->hook_callbacks[i].callback = callback;
        uc->hook_callbacks[i].user_data = user_data;
        *evh = i;
        uc->hook_mem_idx = i;
        return UC_ERR_OK;
    } else
        return UC_ERR_OOM;
}


static uc_err _hook_intr(struct uc_struct* uc, void *callback,
        void *user_data, uc_hook_h *evh)
{
    size_t i;

    // FIXME: only one event handler at the same time

    i = hook_find_new(uc);
    if (i) {
        uc->hook_callbacks[i].callback = callback;
        uc->hook_callbacks[i].user_data = user_data;
        *evh = i;
        uc->hook_intr_idx = i;
        return UC_ERR_OK;
    } else
        return UC_ERR_OOM;
}


static uc_err _hook_insn(struct uc_struct *uc, unsigned int insn_id, void *callback,
        void *user_data, uc_hook_h *evh)
{
    size_t i;

    switch(uc->arch) {
        default: break;
        case UC_ARCH_X86:
                 switch(insn_id) {
                     default: break;
                     case UC_X86_INS_OUT:
                              // FIXME: only one event handler at the same time
                              i = hook_find_new(uc);
                              if (i) {
                                  uc->hook_callbacks[i].callback = callback;
                                  uc->hook_callbacks[i].user_data = user_data;
                                  *evh = i;
                                  uc->hook_out_idx = i;
                                  return UC_ERR_OK;
                              } else
                                  return UC_ERR_OOM;
                     case UC_X86_INS_IN:
                              // FIXME: only one event handler at the same time
                              i = hook_find_new(uc);
                              if (i) {
                                  uc->hook_callbacks[i].callback = callback;
                                  uc->hook_callbacks[i].user_data = user_data;
                                  *evh = i;
                                  uc->hook_in_idx = i;
                                  return UC_ERR_OK;
                              } else
                                  return UC_ERR_OOM;
                     case UC_X86_INS_SYSCALL:
                     case UC_X86_INS_SYSENTER:
                              // FIXME: only one event handler at the same time
                              i = hook_find_new(uc);
                              if (i) {
                                  uc->hook_callbacks[i].callback = callback;
                                  uc->hook_callbacks[i].user_data = user_data;
                                  *evh = i;
                                  uc->hook_syscall_idx = i;
                                  return UC_ERR_OK;
                              } else
                                  return UC_ERR_OOM;
                 }
                 break;
    }

    return UC_ERR_OK;
}

UNICORN_EXPORT
uc_err uc_hook_add(struct uc_struct *uc, uc_hook_h *hh, uc_hook_t type, void *callback, void *user_data, ...)
{
    va_list valist;
    int ret = UC_ERR_OK;
    int id;
    uint64_t begin, end;

    va_start(valist, user_data);

    switch(type) {
        default:
            ret = UC_ERR_HOOK;
            break;
        case UC_HOOK_INTR:
            ret = _hook_intr(uc, callback, user_data, hh);
            break;
        case UC_HOOK_INSN:
            id = va_arg(valist, int);
            ret = _hook_insn(uc, id, callback, user_data, hh);
            break;
        case UC_HOOK_CODE:
            begin = va_arg(valist, uint64_t);
            end = va_arg(valist, uint64_t);
            ret = _hook_code(uc, UC_HOOK_CODE, begin, end, callback, user_data, hh);
            break;
        case UC_HOOK_BLOCK:
            begin = va_arg(valist, uint64_t);
            end = va_arg(valist, uint64_t);
            ret = _hook_code(uc, UC_HOOK_BLOCK, begin, end, callback, user_data, hh);
            break;
        case UC_HOOK_MEM_INVALID:
            ret = _hook_mem_invalid(uc, callback, user_data, hh);
            break;
        case UC_HOOK_MEM_READ:
            begin = va_arg(valist, uint64_t);
            end = va_arg(valist, uint64_t);
<<<<<<< HEAD
            ret = _hook_mem_access(uc, UC_MEM_READ, begin, end, callback, user_data, hh);
=======
            ret = _hook_mem_access(handle, UC_HOOK_MEM_READ, begin, end, callback, user_data, h2);
>>>>>>> 03683a79
            break;
        case UC_HOOK_MEM_WRITE:
            begin = va_arg(valist, uint64_t);
            end = va_arg(valist, uint64_t);
<<<<<<< HEAD
            ret = _hook_mem_access(uc, UC_MEM_WRITE, begin, end, callback, user_data, hh);
        case UC_HOOK_MEM_READ_WRITE:
            begin = va_arg(valist, uint64_t);
            end = va_arg(valist, uint64_t);
            ret = _hook_mem_access(uc, UC_MEM_READ_WRITE, begin, end, callback, user_data, hh);
=======
            ret = _hook_mem_access(handle, UC_HOOK_MEM_WRITE, begin, end, callback, user_data, h2);
            break;
        case UC_HOOK_MEM_READ_WRITE:
            begin = va_arg(valist, uint64_t);
            end = va_arg(valist, uint64_t);
            ret = _hook_mem_access(handle, UC_HOOK_MEM_READ_WRITE, begin, end, callback, user_data, h2);
>>>>>>> 03683a79
            break;
    }

    va_end(valist);

    return ret;
}

UNICORN_EXPORT
uc_err uc_hook_del(struct uc_struct *uc, uc_hook_h hh)
{
    return hook_del(uc, hh);
}<|MERGE_RESOLUTION|>--- conflicted
+++ resolved
@@ -530,11 +530,7 @@
 }
 
 
-<<<<<<< HEAD
-static uc_err _hook_mem_access(struct uc_struct *uc, uc_mem_type type,
-=======
-static uc_err _hook_mem_access(uch handle, uc_hook_t type,
->>>>>>> 03683a79
+static uc_err _hook_mem_access(struct uc_struct *uc, uc_hook_t type,
         uint64_t begin, uint64_t end,
         void *callback, void *user_data, uc_hook_h *hh)
 {
@@ -722,29 +718,17 @@
         case UC_HOOK_MEM_READ:
             begin = va_arg(valist, uint64_t);
             end = va_arg(valist, uint64_t);
-<<<<<<< HEAD
-            ret = _hook_mem_access(uc, UC_MEM_READ, begin, end, callback, user_data, hh);
-=======
-            ret = _hook_mem_access(handle, UC_HOOK_MEM_READ, begin, end, callback, user_data, h2);
->>>>>>> 03683a79
+            ret = _hook_mem_access(uc, UC_HOOK_MEM_READ, begin, end, callback, user_data, hh);
             break;
         case UC_HOOK_MEM_WRITE:
             begin = va_arg(valist, uint64_t);
             end = va_arg(valist, uint64_t);
-<<<<<<< HEAD
-            ret = _hook_mem_access(uc, UC_MEM_WRITE, begin, end, callback, user_data, hh);
+            ret = _hook_mem_access(uc, UC_HOOK_MEM_WRITE, begin, end, callback, user_data, hh);
+            break;
         case UC_HOOK_MEM_READ_WRITE:
             begin = va_arg(valist, uint64_t);
             end = va_arg(valist, uint64_t);
-            ret = _hook_mem_access(uc, UC_MEM_READ_WRITE, begin, end, callback, user_data, hh);
-=======
-            ret = _hook_mem_access(handle, UC_HOOK_MEM_WRITE, begin, end, callback, user_data, h2);
-            break;
-        case UC_HOOK_MEM_READ_WRITE:
-            begin = va_arg(valist, uint64_t);
-            end = va_arg(valist, uint64_t);
-            ret = _hook_mem_access(handle, UC_HOOK_MEM_READ_WRITE, begin, end, callback, user_data, h2);
->>>>>>> 03683a79
+            ret = _hook_mem_access(uc, UC_HOOK_MEM_READ_WRITE, begin, end, callback, user_data, hh);
             break;
     }
 
