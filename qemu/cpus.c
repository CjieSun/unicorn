/*
 * QEMU System Emulator
 *
 * Copyright (c) 2003-2008 Fabrice Bellard
 *
 * Permission is hereby granted, free of charge, to any person obtaining a copy
 * of this software and associated documentation files (the "Software"), to deal
 * in the Software without restriction, including without limitation the rights
 * to use, copy, modify, merge, publish, distribute, sublicense, and/or sell
 * copies of the Software, and to permit persons to whom the Software is
 * furnished to do so, subject to the following conditions:
 *
 * The above copyright notice and this permission notice shall be included in
 * all copies or substantial portions of the Software.
 *
 * THE SOFTWARE IS PROVIDED "AS IS", WITHOUT WARRANTY OF ANY KIND, EXPRESS OR
 * IMPLIED, INCLUDING BUT NOT LIMITED TO THE WARRANTIES OF MERCHANTABILITY,
 * FITNESS FOR A PARTICULAR PURPOSE AND NONINFRINGEMENT. IN NO EVENT SHALL
 * THE AUTHORS OR COPYRIGHT HOLDERS BE LIABLE FOR ANY CLAIM, DAMAGES OR OTHER
 * LIABILITY, WHETHER IN AN ACTION OF CONTRACT, TORT OR OTHERWISE, ARISING FROM,
 * OUT OF OR IN CONNECTION WITH THE SOFTWARE OR THE USE OR OTHER DEALINGS IN
 * THE SOFTWARE.
 */

/* Modified for Unicorn Engine by Nguyen Anh Quynh, 2015 */

/* Needed early for CONFIG_BSD etc. */
#include "config-host.h"
#include "sysemu/sysemu.h"
#include "sysemu/cpus.h"
#include "qemu/thread.h"

#include "exec/address-spaces.h"	// debug, can be removed later

#include "uc_priv.h"

static bool cpu_can_run(CPUState *cpu);
static void cpu_handle_guest_debug(CPUState *cpu);
static int tcg_cpu_exec(struct uc_struct *uc, CPUArchState *env);
static bool tcg_exec_all(struct uc_struct* uc);
static int qemu_tcg_init_vcpu(CPUState *cpu);
static void *qemu_tcg_cpu_loop(struct uc_struct *uc);

int vm_start(struct uc_struct* uc)
{
    if (resume_all_vcpus(uc)) {
        return -1;
    }
    return 0;
}

bool cpu_is_stopped(CPUState *cpu)
{
    return cpu->stopped;
}

void run_on_cpu(CPUState *cpu, void (*func)(void *data), void *data)
{
<<<<<<< HEAD
    if (qemu_cpu_is_self(cpu)) {
        func(data);
        return;
    }
}

// send halt_cond/tcg_halt_cond to @cpu
bool qemu_cpu_is_self(CPUState *cpu)
{
    return qemu_thread_is_self(cpu->thread);
}

void pause_all_vcpus(struct uc_struct *uc)
{
    CPUState *cpu;

    CPU_FOREACH(cpu) {
        qemu_thread_join(uc, cpu->thread);
        free(cpu->thread);
        cpu->thread = NULL;
    }
=======
    func(data);
    return;
>>>>>>> ba31be79
}

int resume_all_vcpus(struct uc_struct *uc)
{
    CPUState *cpu;

    {
        // Fix call multiple time (vu).
        // We have to check whether this is the second time, then reset all CPU.
        bool created = false;
        CPU_FOREACH(cpu) {
            created |= cpu->created;
        }
        if (!created) {
            CPU_FOREACH(cpu) {
                cpu->created = true;
                cpu->halted = 0;
                if (qemu_init_vcpu(cpu))
                    return -1;
            }
        }
    }

    //qemu_clock_enable(QEMU_CLOCK_VIRTUAL, true);
    CPU_FOREACH(cpu) {
        cpu_resume(cpu);
    }
    qemu_tcg_cpu_loop(uc);

    return 0;
}

int qemu_init_vcpu(CPUState *cpu)
{
    cpu->nr_cores = smp_cores;
    cpu->nr_threads = smp_threads;
    cpu->stopped = true;

    if (tcg_enabled(cpu->uc))
        return qemu_tcg_init_vcpu(cpu);

    return 0;
}


static void *qemu_tcg_cpu_loop(struct uc_struct *uc)
{
    CPUState *cpu;

    //qemu_tcg_init_cpu_signals();

    qemu_mutex_lock(&uc->qemu_global_mutex);
    CPU_FOREACH(cpu) {
        cpu->created = true;
    }
    qemu_cond_signal(&uc->qemu_cpu_cond);

    while (1) {
        if (tcg_exec_all(uc))
            break;
    }

    CPU_FOREACH(cpu) {
        cpu->created = false;
        qemu_cond_destroy(cpu->halt_cond);
        free(cpu->halt_cond);
#ifdef _WIN32
        if (cpu->hThread)
            CloseHandle(cpu->hThread);
#endif
        cpu->halt_cond = NULL;
    }

    qemu_mutex_unlock(&uc->qemu_global_mutex);

    return NULL;
}



static int qemu_tcg_init_vcpu(CPUState *cpu)
{
    struct uc_struct *uc = cpu->uc;

    tcg_cpu_address_space_init(cpu, cpu->as);

    /* share a single thread for all cpus with TCG */
    cpu->halt_cond = g_malloc0(sizeof(QemuCond));
    qemu_cond_init(cpu->halt_cond);
    uc->tcg_halt_cond = cpu->halt_cond;

    return 0;
}

static int tcg_cpu_exec(struct uc_struct *uc, CPUArchState *env)
{
    return cpu_exec(uc, env);
}

static bool tcg_exec_all(struct uc_struct* uc)
{
    int r;
    bool finish = false;
    CPUState *next_cpu = uc->next_cpu;

    if (next_cpu == NULL) {
        next_cpu = first_cpu;
    }

    for (; next_cpu != NULL && !uc->exit_request; next_cpu = CPU_NEXT(next_cpu)) {
        CPUState *cpu = next_cpu;
        CPUArchState *env = cpu->env_ptr;

        //qemu_clock_enable(QEMU_CLOCK_VIRTUAL,
        //                  (cpu->singlestep_enabled & SSTEP_NOTIMER) == 0);
        if (cpu_can_run(cpu)) {
            uc->quit_request = false;
            r = tcg_cpu_exec(uc, env);

            // quit current TB but continue emulating?
            if (uc->quit_request) {
                // reset stop_request
                uc->stop_request = false;
            } else if (uc->stop_request) {
                //printf(">>> got STOP request!!!\n");
                finish = true;
                break;
            }

            // save invalid memory access error & quit
            if (env->invalid_error) {
                // printf(">>> invalid memory accessed, STOP = %u!!!\n", env->invalid_error);
                uc->invalid_addr = env->invalid_addr;
                uc->invalid_error = env->invalid_error;
                finish = true;
                break;
            }

            // printf(">>> stop with r = %x, HLT=%x\n", r, EXCP_HLT);
            if (r == EXCP_DEBUG) {
                cpu_handle_guest_debug(cpu);
                break;
            }
            if (r == EXCP_HLT) {
                //printf(">>> got HLT!!!\n");
                finish = true;
                break;
            }
        } else if (cpu->stop || cpu->stopped) {
                printf(">>> got stopped!!!\n");
            break;
        }
    }
    uc->exit_request = 0;

    return finish;
}

static bool cpu_can_run(CPUState *cpu)
{
    if (cpu->stop) {
        return false;
    }
    if (cpu_is_stopped(cpu)) {
        return false;
    }
    return true;
}

static void cpu_handle_guest_debug(CPUState *cpu)
{
    cpu->stopped = true;
}

#if 0
#ifndef _WIN32
static void qemu_tcg_init_cpu_signals(void)
{
    sigset_t set;
    struct sigaction sigact;

    memset(&sigact, 0, sizeof(sigact));
    sigact.sa_handler = cpu_signal;
    sigaction(SIG_IPI, &sigact, NULL);

    sigemptyset(&set);
    sigaddset(&set, SIG_IPI);
    pthread_sigmask(SIG_UNBLOCK, &set, NULL);
}
#else /* _WIN32 */
static void qemu_tcg_init_cpu_signals(void)
{
}
#endif /* _WIN32 */
#endif
<|MERGE_RESOLUTION|>--- conflicted
+++ resolved
@@ -56,32 +56,7 @@
 
 void run_on_cpu(CPUState *cpu, void (*func)(void *data), void *data)
 {
-<<<<<<< HEAD
-    if (qemu_cpu_is_self(cpu)) {
-        func(data);
-        return;
-    }
-}
-
-// send halt_cond/tcg_halt_cond to @cpu
-bool qemu_cpu_is_self(CPUState *cpu)
-{
-    return qemu_thread_is_self(cpu->thread);
-}
-
-void pause_all_vcpus(struct uc_struct *uc)
-{
-    CPUState *cpu;
-
-    CPU_FOREACH(cpu) {
-        qemu_thread_join(uc, cpu->thread);
-        free(cpu->thread);
-        cpu->thread = NULL;
-    }
-=======
     func(data);
-    return;
->>>>>>> ba31be79
 }
 
 int resume_all_vcpus(struct uc_struct *uc)
@@ -148,10 +123,6 @@
         cpu->created = false;
         qemu_cond_destroy(cpu->halt_cond);
         free(cpu->halt_cond);
-#ifdef _WIN32
-        if (cpu->hThread)
-            CloseHandle(cpu->hThread);
-#endif
         cpu->halt_cond = NULL;
     }
 
